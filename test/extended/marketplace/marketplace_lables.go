--- conflicted
+++ resolved
@@ -110,8 +110,6 @@
 			msg, _ := getResourceByPath(oc, source[0], source[1], source[2], source[3])
 			o.Expect(msg).Should(o.ContainSubstring("csctestlabel"))
 		}
-<<<<<<< HEAD
-=======
 
 		// Get the packagelist of opsrctestlabel
 		packageListOpsrc1, _ := getResourceByPath(oc, "operatorsource", "opsrctestlabel", "-o=jsonpath={.status.packages}", marketplaceNs)
@@ -132,6 +130,5 @@
 		})
 
 		o.Expect(err).NotTo(o.HaveOccurred())
->>>>>>> 64e533b6
 	})
 })